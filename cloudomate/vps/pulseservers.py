import sys
from collections import OrderedDict

from bs4 import BeautifulSoup

from cloudomate.gateway import coinbase
from cloudomate.vps.clientarea import ClientArea
from cloudomate.vps.hoster import Hoster
from cloudomate.vps.vpsoption import VpsOption
from cloudomate.wallet import determine_currency


class Pulseservers(Hoster):
    """
    PulseServers contains the logic to view hosting configurations and to 
    purchase servers at Pulseservers.
    """
    name = "pulseservers"
    website = "https://pulseservers.com/"
    required_settings = [
        'firstname',
        'lastname',
        'email',
        'phonenumber',
        'address',
        'city',
        'state',
        'zipcode',
        'password',
        'hostname',
        'rootpw'
    ]
    clientarea_url = 'https://www.pulseservers.com/billing/clientarea.php'
    gateway = coinbase

    def __init__(self):
        super(Pulseservers, self).__init__()

    def start(self):
        """
        Open browser to hoster website and return parsed options
        :return: parsed options
        """
        response = self.br.open('https://pulseservers.com/vps-linux.html')
        return self.parse_options(response)

    def parse_options(self, response):
        """
        Parse options of hosting configurations
        :param response: Site to be parsed
        :return: list of configurations
        """
        site = BeautifulSoup(response.read(), 'lxml')
        pricingboxes = site.findAll('div', {'class': 'pricing-box'})
        self.configurations = [self._parse_box(box) for box in pricingboxes]
        return self.configurations

    @staticmethod
    def _parse_box(box):
        """
        Parse a single hosting configuration
        :param box: Div containing hosting details
        :return: VpsOption containing hosting details
        """
        details = box.findAll('li')
        storage = details[4].strong.text
        if storage == '1TB':
            storage = 1024.0
        else:
            storage = float(storage.split('G')[0])

        connection = details[5].strong.text.split('G')[0]
        connection = int(connection) * 1000
        return VpsOption(
            name=details[0].h4.text,
            price=float(details[1].h1.text.split('$')[1]),
            currency=determine_currency(details[1].h1.text),
            cpu=int(details[2].strong.text.split('C')[0]),
            ram=float(details[3].strong.text.split('G')[0]),
            storage=storage,
            connection=connection,
            bandwidth='unmetered',
            purchase_url=details[9].a['href']
        )

    @staticmethod
    def _beautify_cpu(cores, speed):
        """
        Format cores and speed to fit cpu column
        :param cores: cores text
        :param speed: speed text
        :return: formatted string
        """
        spl = cores.split()
        return '{0}c/{1}t {2}'.format(spl[0], spl[3], speed[:-4])

    def register(self, user_settings, vps_option):
        """
        Register at Pulseservers provider and pay through coinbase
        :param user_settings: 
        :param vps_option: 
        :return: 
        """
        self.br.open(vps_option.purchase_url)
        self.br.select_form(predicate=lambda f: 'id' in f.attrs and f.attrs['id'] == 'orderfrm')

        self.fill_in_server_form(user_settings)
        self.br.submit()
        self.br.open('https://www.pulseservers.com/billing/cart.php?a=confdomains')
        # redirects to https://www.pulseservers.com/billing/cart.php?a=view

        self.br.select_form(predicate=lambda f: 'id' in f.attrs and f.attrs['id'] == 'mainfrm')
        self.fill_in_user_form(user_settings)

        promobutton = self.br.form.find_control(name="validatepromo")
        promobutton.disabled = True

        page = self.br.submit()

        if 'checkout' in page.geturl():
            contents = BeautifulSoup(page.read(), 'lxml')
            errors = contents.find('div', {'class': 'errorbox'})
            print(errors)
            print(page.read())
            sys.exit(1)

        print(page.read())

        self.br.select_form(nr=0)
        page = self.br.submit()

        amount, address = self.gateway.extract_info(page.geturl())
        return amount, address

    def fill_in_server_form(self, user_settings):
        """
        Fill in the form with user information
        :param user_settings: settings
        :return: 
        """
        # <div id="configproducterror" class="errorbox"></div>
        self.br.form['billingcycle'] = ['monthly']
        self.br.form['hostname'] = user_settings.get('hostname')
        self.br.form['rootpw'] = user_settings.get('rootpw')
        # OS
        # self.br.form['configoption[3]'] = ['2']
        # Location
        # self.br.form['configoption[9]'] = ['63']
        self.br.form.new_control('text', 'ajax', {'name': 'ajax', 'value': 1})
        self.br.form.new_control('text', 'a', {'name': 'a', 'value': 'confproduct'})
        self.br.form.method = "POST"

    def fill_in_user_form(self, user_settings):
        """
        Fill in form with registration information
        :param user_settings: user info
        :return: 
        """
        self.br.form['firstname'] = user_settings.get("firstname")
        self.br.form['lastname'] = user_settings.get("lastname")
        self.br.form['email'] = user_settings.get("email")
        self.br.form['phonenumber'] = user_settings.get("phonenumber")
        self.br.form['companyname'] = user_settings.get("companyname")
        self.br.form['address1'] = user_settings.get("address")
        self.br.form['city'] = user_settings.get("city")

        countrycode = user_settings.get("countrycode")
        self.br.form['country'] = [countrycode]
        self.br.form['state'] = user_settings.get("state")
        self.br.form['postcode'] = user_settings.get("zipcode")
        self.br.form['password'] = user_settings.get("password")
        self.br.form['password2'] = user_settings.get("password")
        self.br.form['paymentmethod'] = ['coinbase']
        self.br.find_control('accepttos').items[0].selected = True

    def get_status(self, user_settings):
        clientarea = ClientArea(self.br, self.clientarea_url, user_settings)
        clientarea.print_services()

    def set_rootpw(self, user_settings):
        clientarea = ClientArea(self.br, self.clientarea_url, user_settings)
        clientarea.set_rootpw_rootpassword_php()

    def get_ip(self, user_settings):
        clientarea = ClientArea(self.br, self.clientarea_url, user_settings)
<<<<<<< HEAD
        return clientarea.get_ip()
=======
        print(clientarea.get_ip())

    def info(self, user_settings):
        clientarea = ClientArea(self.br, self.clientarea_url, user_settings)
        data = clientarea.get_service_info()
        self._print_info_dict(OrderedDict([
            ('Hostname', data[0]),
            ('IP address', data[1]),
            ('Nameserver 1', data[2].split('.com')[0] + '.com'),
            ('Nameserver 2', data[2].split('.com')[1]),
        ]))
>>>>>>> e751949c
<|MERGE_RESOLUTION|>--- conflicted
+++ resolved
@@ -183,10 +183,7 @@
 
     def get_ip(self, user_settings):
         clientarea = ClientArea(self.br, self.clientarea_url, user_settings)
-<<<<<<< HEAD
         return clientarea.get_ip()
-=======
-        print(clientarea.get_ip())
 
     def info(self, user_settings):
         clientarea = ClientArea(self.br, self.clientarea_url, user_settings)
@@ -196,5 +193,4 @@
             ('IP address', data[1]),
             ('Nameserver 1', data[2].split('.com')[0] + '.com'),
             ('Nameserver 2', data[2].split('.com')[1]),
-        ]))
->>>>>>> e751949c
+        ]))