--- conflicted
+++ resolved
@@ -1,8 +1,5 @@
 import sys
-<<<<<<< HEAD
-=======
 
->>>>>>> c219c812
 from bs4 import BeautifulSoup as soup
 
 from cloudomate.gateway.coinbase import extract_info
