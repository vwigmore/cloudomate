from bs4 import BeautifulSoup

from cloudomate.gateway.bitpay import extract_info
from cloudomate.vps.hoster import Hoster
from cloudomate.vps.vpsoption import VpsOption


class BlueAngelHost(Hoster):
    name = "blueangelhost"
    website = "https://www.blueangelhost.com/"
<<<<<<< HEAD
    required_settings = [
        'firstname',
        'lastname',
        'email',
        'address',
        'city',
        'state',
        'zipcode',
        'phonenumber',
        'password',
        'hostname',
        'rootpw',
        'ns1',
        'ns2'
    ]
=======
    required_settings = ["rootpw"]
    clientarea_url = 'https://www.billing.blueangelhost.com/clientarea.php'
    client_data_url = 'https://www.billing.blueangelhost.com/modules/servers/solusvmpro/get_client_data.php'
>>>>>>> c219c812

    def __init__(self):
        super(BlueAngelHost, self).__init__()

    def register(self, user_settings, vps_option):
        """
        Register RockHoster provider, pay through CoinBase
        :param user_settings: 
        :param vps_option: 
        :return: 
        """
        self.br.open(vps_option.purchase_url)
        self.br.select_form(nr=2)
        self.fill_in_server_form(user_settings)
        self.br.submit()
        self.br.open('https://www.billing.blueangelhost.com/cart.php?a=view')
        self.br.follow_link(text_regex='Checkout')
        self.br.select_form(nr=2)
        self.fill_in_user_form(user_settings)
        self.br.submit()
        self.br.select_form(nr=0)
        page = self.br.submit()
        url = page.geturl()
        amount, address = extract_info(url)
        return amount, address

    def fill_in_server_form(self, user_settings):
        """
        Fills in the form containing server configuration
        :param user_settings: settings
        :return: 
        """
        self.br.form['hostname'] = user_settings.get('hostname')
        self.br.form['rootpw'] = user_settings.get('rootpw')
        self.br.form['ns1prefix'] = user_settings.get('ns1')
        self.br.form['ns2prefix'] = user_settings.get('ns2')
        self.br.form['configoption[72]'] = ['87']  # Ubuntu
        self.br.form['configoption[73]'] = ['91']  # 64 bit
        self.br.form.new_control('text', 'ajax', {'name': 'ajax', 'value': 1})
        self.br.form.new_control('text', 'a', {'name': 'a', 'value': 'confproduct'})
        self.br.form.method = "POST"

    def fill_in_user_form(self, user_settings):
        """
        Fills in the form with user information
        :param user_settings: settings
        :return: 
        """
        self.br.form['firstname'] = user_settings.get('firstname')
        self.br.form['lastname'] = user_settings.get('lastname')
        self.br.form['email'] = user_settings.get('email')
        self.br.form['phonenumber'] = user_settings.get('phonenumber')
        self.br.form['companyname'] = user_settings.get('companyname')
        self.br.form['address1'] = user_settings.get('address')
        self.br.form['city'] = user_settings.get('city')
        self.br.form['country'] = [user_settings.get('countrycode')]
        self.br.form['state'] = user_settings.get('state')
        self.br.form['postcode'] = user_settings.get('zipcode')
        self.br.form['customfield[4]'] = ['Google']
        self.br.form['password'] = user_settings.get('password')
        self.br.form['password2'] = user_settings.get('password')
        self.br.form['paymentmethod'] = ['bitpay']
        self.br.find_control('accepttos').items[0].selected = True

    def start(self):
        blue_page = self.br.open('https://www.blueangelhost.com/openvz-vps/')
        return self.parse_options(blue_page)

    def parse_options(self, page):
        soup = BeautifulSoup(page, 'lxml')
        month = soup.find('div', {'id': 'monthly_price'})
        details = month.findAll('div', {'class': 'plan_table'})
        for column in details:
            yield self.parse_blue_options(column)

    @staticmethod
    def parse_blue_options(column):
        option = VpsOption()
        option.name = column.find('div', {'class': 'plan_title'}).find('h4').text
        option.price = column.find('div', {'class': 'plan_price_m'}).text.strip()
        option.price = option.price.split('$')[1]
        option.price = option.price.split('/')[0]
        planinfo = column.find('ul', {'class': 'plan_info_list'})
        info = planinfo.findAll('li')
        cpu = info[0].text.split(":")[1].strip()
        option.cpu = cpu.split('C')[0].strip()
        ram = info[1].text.split(":")[1].strip()
        option.ram = ram.split('G')[0].strip()
        storage = info[2].text.split(":")[1].strip()
        option.storage = storage.split('G')[0].strip()
        connection = info[3].text.split(":")[1].strip()
        connection = int(connection.split('G')[0].strip())*1000
        option.connection = str(connection)
        bandwidth = info[4].text.split("h")[1].strip()
        option.bandwidth = bandwidth.split('T')[0].strip()
        option.purchase_url = column.find('a')['href']
        return option

    def get_status(self, user_settings):
        self._clientarea_get_status(user_settings, self.clientarea_url)

    def set_rootpw(self, user_settings):
        self._clientarea_set_rootpw(user_settings, self.clientarea_url)

    def get_ip(self, user_settings):
        self._clientarea_get_ip(user_settings, self.clientarea_url, self.client_data_url)<|MERGE_RESOLUTION|>--- conflicted
+++ resolved
@@ -8,7 +8,6 @@
 class BlueAngelHost(Hoster):
     name = "blueangelhost"
     website = "https://www.blueangelhost.com/"
-<<<<<<< HEAD
     required_settings = [
         'firstname',
         'lastname',
@@ -24,11 +23,8 @@
         'ns1',
         'ns2'
     ]
-=======
-    required_settings = ["rootpw"]
     clientarea_url = 'https://www.billing.blueangelhost.com/clientarea.php'
     client_data_url = 'https://www.billing.blueangelhost.com/modules/servers/solusvmpro/get_client_data.php'
->>>>>>> c219c812
 
     def __init__(self):
         super(BlueAngelHost, self).__init__()
