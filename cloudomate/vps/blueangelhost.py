import json
from collections import OrderedDict

from bs4 import BeautifulSoup

from cloudomate.gateway import bitpay
from cloudomate.vps.clientarea import ClientArea
from cloudomate.vps.hoster import Hoster
from cloudomate.vps.vpsoption import VpsOption
from cloudomate.wallet import determine_currency


class BlueAngelHost(Hoster):
    name = "blueangelhost"
    website = "https://www.blueangelhost.com/"
    required_settings = [
        'firstname',
        'lastname',
        'email',
        'address',
        'city',
        'state',
        'zipcode',
        'phonenumber',
        'password',
        'hostname',
        'rootpw',
        'ns1',
        'ns2'
    ]
    clientarea_url = 'https://www.billing.blueangelhost.com/clientarea.php'
    client_data_url = 'https://www.billing.blueangelhost.com/modules/servers/solusvmpro/get_client_data.php'
    gateway = bitpay

    def __init__(self):
        super(BlueAngelHost, self).__init__()

    def register(self, user_settings, vps_option):
        """
        Register RockHoster provider, pay through CoinBase
        :param user_settings: 
        :param vps_option: 
        :return: 
        """
        self.br.open(vps_option.purchase_url)
        self.br.select_form(nr=2)
        self.fill_in_server_form(user_settings)
        self.br.submit()
        self.br.open('https://www.billing.blueangelhost.com/cart.php?a=view')
        self.br.follow_link(text_regex='Checkout')
        self.br.select_form(nr=2)
        self.fill_in_user_form(user_settings)
        self.br.submit()
        self.br.select_form(nr=0)
        page = self.br.submit()
        url = page.geturl()
        amount, address = self.gateway.extract_info(url)
        return amount, address

    def fill_in_server_form(self, user_settings):
        """
        Fills in the form containing server configuration
        :param user_settings: settings
        :return: 
        """
        self.br.form['hostname'] = user_settings.get('hostname')
        self.br.form['rootpw'] = user_settings.get('rootpw')
        self.br.form['ns1prefix'] = user_settings.get('ns1')
        self.br.form['ns2prefix'] = user_settings.get('ns2')
        self.br.form['configoption[72]'] = ['87']  # Ubuntu
        self.br.form['configoption[73]'] = ['91']  # 64 bit
        self.br.form.new_control('text', 'ajax', {'name': 'ajax', 'value': 1})
        self.br.form.new_control('text', 'a', {'name': 'a', 'value': 'confproduct'})
        self.br.form.method = "POST"

    def fill_in_user_form(self, user_settings):
        """
        Fills in the form with user information
        :param user_settings: settings
        :return: 
        """
        self.br.form['firstname'] = user_settings.get('firstname')
        self.br.form['lastname'] = user_settings.get('lastname')
        self.br.form['email'] = user_settings.get('email')
        self.br.form['phonenumber'] = user_settings.get('phonenumber')
        self.br.form['companyname'] = user_settings.get('companyname')
        self.br.form['address1'] = user_settings.get('address')
        self.br.form['city'] = user_settings.get('city')
        self.br.form['country'] = [user_settings.get('countrycode')]
        self.br.form['state'] = user_settings.get('state')
        self.br.form['postcode'] = user_settings.get('zipcode')
        self.br.form['customfield[4]'] = ['Google']
        self.br.form['password'] = user_settings.get('password')
        self.br.form['password2'] = user_settings.get('password')
        self.br.form['paymentmethod'] = ['bitpay']
        self.br.find_control('accepttos').items[0].selected = True

    def start(self):
        blue_page = self.br.open('https://www.blueangelhost.com/openvz-vps/')
        return self.parse_options(blue_page)

    def parse_options(self, page):
        soup = BeautifulSoup(page, 'lxml')
        month = soup.find('div', {'id': 'monthly_price'})
        details = month.findAll('div', {'class': 'plan_table'})
        for column in details:
            yield self.parse_blue_options(column)

    @staticmethod
    def parse_blue_options(column):
        price = column.find('div', {'class': 'plan_price_m'}).text.strip()
        currency = determine_currency(price)
        price = price.split('$')[1].split('/')[0]
        planinfo = column.find('ul', {'class': 'plan_info_list'})
        info = planinfo.findAll('li')
        cpu = info[0].text.split(":")[1].strip()
        ram = info[1].text.split(":")[1].strip()
        storage = info[2].text.split(":")[1].strip()
        connection = info[3].text.split(":")[1].strip()
        bandwidth = info[4].text.split("h")[1].strip()

        return VpsOption(
            name=column.find('div', {'class': 'plan_title'}).find('h4').text,
            price=float(price),
            currency=currency,
            cpu=int(cpu.split('C')[0].strip()),
            ram=float(ram.split('G')[0].strip()),
            storage=float(storage.split('G')[0].strip()),
            connection=int(connection.split('G')[0].strip()) * 1000,
            bandwidth=float(bandwidth.split('T')[0].strip()),
            purchase_url=column.find('a')['href']
        )

    def get_status(self, user_settings):
        clientarea = ClientArea(self.br, self.clientarea_url, user_settings)
        clientarea.print_services()

    def set_rootpw(self, user_settings):
        clientarea = ClientArea(self.br, self.clientarea_url, user_settings)
        clientarea.set_rootpw_client_data()

    def get_ip(self, user_settings):
        clientarea = ClientArea(self.br, self.clientarea_url, user_settings)
<<<<<<< HEAD
        return clientarea.get_client_data_ip(self.client_data_url)
=======
        print(clientarea.get_client_data_ip(self.client_data_url))

    def info(self, user_settings):
        clientarea = ClientArea(self.br, self.clientarea_url, user_settings)
        info_dict = clientarea.get_client_data_info_dict(self.client_data_url)
        self._print_info_dict(info_dict)
>>>>>>> e751949c
<|MERGE_RESOLUTION|>--- conflicted
+++ resolved
@@ -1,6 +1,3 @@
-import json
-from collections import OrderedDict
-
 from bs4 import BeautifulSoup
 
 from cloudomate.gateway import bitpay
@@ -141,13 +138,9 @@
 
     def get_ip(self, user_settings):
         clientarea = ClientArea(self.br, self.clientarea_url, user_settings)
-<<<<<<< HEAD
         return clientarea.get_client_data_ip(self.client_data_url)
-=======
-        print(clientarea.get_client_data_ip(self.client_data_url))
 
     def info(self, user_settings):
         clientarea = ClientArea(self.br, self.clientarea_url, user_settings)
         info_dict = clientarea.get_client_data_info_dict(self.client_data_url)
-        self._print_info_dict(info_dict)
->>>>>>> e751949c
+        self._print_info_dict(info_dict)