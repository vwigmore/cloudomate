import sys
from bs4 import BeautifulSoup

import cloudomate.gateway.bitpay
from cloudomate.vps.hoster import Hoster
from cloudomate.vps.vpsoption import VpsOption


class CrownCloud(Hoster):
    name = "crowncloud"
    website = "http://crowncloud.net/"
<<<<<<< HEAD
    required_settings = [
        'firstname',
        'lastname',
        'email',
        'address',
        'city',
        'state',
        'zipcode',
        'phonenumber',
        'password',
        'rootpw'
    ]

    def __init__(self):
        super(CrownCloud, self).__init__()
=======
    required_settings = ["rootpw"]
    clientarea_url = 'https://crowncloud.net/clients/clientarea.php'
    client_data_url = 'https://crowncloud.net/clients/modules/servers/solusvmpro/get_client_data.php'

    def __init__(self):
        self.br = self._create_browser()
        pass

    def purchase(self, user_settings, vps_option):
        """
        Purchase a CrownCloud VPS.
        :param user_settings: settings
        :param vps_option: server configuration
        :return: 
        """
        print("Purchase")
        self.register(user_settings, vps_option)
        pass
>>>>>>> c219c812

    def register(self, user_settings, vps_option):
        """
        Register CrownCloud provider, pay through BitPay
        :param user_settings: 
        :param vps_option: 
        :return: 
        """
        self.br.open("https://crowncloud.net")
        self.br.open(vps_option.purchase_url)
        self.br.select_form(nr=2)
        self.fill_in_server_form(user_settings)
        self.br.submit()
        self.br.open('https://crowncloud.net/clients/cart.php?a=view')
        self.br.select_form(nr=2)
        self.fill_in_user_form(user_settings)
        promobutton = self.br.form.find_control(type="submitbutton", nr=0)
        promobutton.disabled = True
        page = self.br.submit()
        if "checkout" in page.geturl():
            soup = BeautifulSoup(page.get_data(), 'lxml')
            errors = soup.findAll('div', {'class': 'errorbox'})
            print(errors[0].text)
            sys.exit(1)
        self.br.select_form(nr=0)
        page = self.br.submit()
        amount, address = cloudomate.gateway.bitpay.extract_info(page.geturl())
        return amount, address

    def fill_in_server_form(self, user_settings):
        """
        Fills in the form containing server configuration.
        :param user_settings: settings
        :return: 
        """
        # self.br.form['hostname'] = user_settings.get("hostname")
        # self.br.form['rootpw'] = user_settings.get("rootpw")
        # self.br.form['ns1prefix'] = user_settings.get("ns1")
        # self.br.form['ns2prefix'] = user_settings.get("ns2")
        self.br.form['configoption[1]'] = ['56']
        self.br.form['configoption[8]'] = ['52']
        self.br.form['configoption[9]'] = '0'
        self.br.form.new_control('text', 'ajax', {'name': 'ajax', 'value': 1})
        self.br.form.new_control('text', 'a', {'name': 'a', 'value': 'confproduct'})
        self.br.form.method = "POST"

    def fill_in_user_form(self, user_settings):
        """
        Fills in the form with user information.
        :param user_settings: settings
        :return: 
        """
        self.br.form['firstname'] = user_settings.get("firstname")
        self.br.form['lastname'] = user_settings.get("lastname")
        self.br.form['email'] = user_settings.get("email")
        self.br.form['phonenumber'] = user_settings.get("phonenumber")
        self.br.form['companyname'] = user_settings.get("companyname")
        self.br.form['address1'] = user_settings.get("address")
        self.br.form['city'] = user_settings.get("city")
        countrycode = user_settings.get("countrycode")

        # State input changes based on country: USA (default) -> Select, Other -> Text
        self.br.form['state'] = user_settings.get("state")
        self.br.form['postcode'] = user_settings.get("zipcode")
        self.br.form['country'] = [countrycode]
        self.br.form['password'] = user_settings.get("password")
        self.br.form['password2'] = user_settings.get("password")
        self.br.form['paymentmethod'] = ['bitpay']
        self.br.find_control('accepttos').items[0].selected = True

    def start(self):
        clown_page = self.br.open('http://crowncloud.net/openvz.php')
        return self.parse_options(clown_page)

    def parse_options(self, page):
        soup = BeautifulSoup(page, 'lxml')
        tables = soup.findAll('table')
        for details in tables:
            for column in details.findAll('tr'):
                if len(column.findAll('td')) > 0:
                    yield self.parse_clown_options(column)

    @staticmethod
    def beautiful_bandwidth(bandwidth):
        if bandwidth == '512 GB':
            return '0.5'
        else:
            return bandwidth.split('T')[0]


    @staticmethod
    def parse_clown_options(column):
        elements = column.findAll('td')
        option = VpsOption()
        option.name = elements[0].text
        ram = elements[1].text.split('/')[0]
        ram = float(ram.split('M')[0])/1024
        option.ram = str(ram)
        option.storage = elements[2].text.split('G')[0]
        option.cpu = elements[3].text.split('v')[0]
        option.bandwidth = CrownCloud().beautiful_bandwidth(elements[4].text)
        connection = int(elements[7].text.split('G')[0])*1000
        option.connection = str(connection)
        option.price = elements[8].text
        option.price = option.price.split('$')[1]
        option.price = option.price.split('/')[0]
        option.purchase_url = elements[9].find('a')['href']
        return option

    def get_status(self, user_settings):
        self._clientarea_get_status(user_settings, self.clientarea_url)

    def set_rootpw(self, user_settings):
        self._clientarea_set_rootpw(user_settings, self.clientarea_url)

    def get_ip(self, user_settings):
        self._clientarea_get_ip(user_settings, self.clientarea_url, self.client_data_url)
<|MERGE_RESOLUTION|>--- conflicted
+++ resolved
@@ -9,7 +9,6 @@
 class CrownCloud(Hoster):
     name = "crowncloud"
     website = "http://crowncloud.net/"
-<<<<<<< HEAD
     required_settings = [
         'firstname',
         'lastname',
@@ -21,30 +20,12 @@
         'phonenumber',
         'password',
         'rootpw'
-    ]
-
+    ]    
+    clientarea_url = 'https://crowncloud.net/clients/clientarea.php'
+    client_data_url = 'https://crowncloud.net/clients/modules/servers/solusvmpro/get_client_data.php'
+    
     def __init__(self):
         super(CrownCloud, self).__init__()
-=======
-    required_settings = ["rootpw"]
-    clientarea_url = 'https://crowncloud.net/clients/clientarea.php'
-    client_data_url = 'https://crowncloud.net/clients/modules/servers/solusvmpro/get_client_data.php'
-
-    def __init__(self):
-        self.br = self._create_browser()
-        pass
-
-    def purchase(self, user_settings, vps_option):
-        """
-        Purchase a CrownCloud VPS.
-        :param user_settings: settings
-        :param vps_option: server configuration
-        :return: 
-        """
-        print("Purchase")
-        self.register(user_settings, vps_option)
-        pass
->>>>>>> c219c812
 
     def register(self, user_settings, vps_option):
         """
