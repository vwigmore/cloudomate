--- conflicted
+++ resolved
@@ -21,11 +21,8 @@
         'password',
         'hostname',
         'rootpw']
-<<<<<<< HEAD
-=======
     clientarea_url = 'https://rockhoster.com/cloud/clientarea.php'
     client_data_url = 'https://rockhoster.com/cloud/modules/servers/solusvmpro/get_client_data.php'
->>>>>>> c219c812
 
     def __init__(self):
         super(RockHoster, self).__init__()
