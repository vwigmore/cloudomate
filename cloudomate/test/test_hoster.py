import unittest

import cloudomate.vps.hoster

<<<<<<< HEAD
from parameterized import parameterized

=======
from mock import MagicMock

from parameterized import parameterized

>>>>>>> 96be1111
from cloudomate.vps.rockhoster import RockHoster

providers = [
    (cloudomate.vps.rockhoster.RockHoster,),
]

<<<<<<< HEAD
=======
providers2 =

>>>>>>> 96be1111
class TestHosters(unittest.TestCase):
    @parameterized.expand(providers2)
    def testHosterImplementsInterface(self, hoster):
        self.assertTrue('options' in dir(hoster), msg='options is not implemented in {0}'.format(hoster.name))
        self.assertTrue('purchase' in dir(hoster), msg='purchase is not implemented in {0}'.format(hoster.name))


class TestHosterAbstract(unittest.TestCase):
    def testHosterOptions(self):
        hoster = cloudomate.vps.hoster.Hoster()
        self.assertRaises(NotImplementedError, hoster.options)

    def testHosterPurchase(self):
        hoster = cloudomate.vps.hoster.Hoster()
        self.assertRaises(NotImplementedError, hoster.purchase, *(None, None))


if __name__ == '__main__':
    unittest.main()<|MERGE_RESOLUTION|>--- conflicted
+++ resolved
@@ -2,26 +2,15 @@
 
 import cloudomate.vps.hoster
 
-<<<<<<< HEAD
 from parameterized import parameterized
 
-=======
-from mock import MagicMock
-
-from parameterized import parameterized
-
->>>>>>> 96be1111
 from cloudomate.vps.rockhoster import RockHoster
 
 providers = [
     (cloudomate.vps.rockhoster.RockHoster,),
 ]
 
-<<<<<<< HEAD
-=======
-providers2 =
 
->>>>>>> 96be1111
 class TestHosters(unittest.TestCase):
     @parameterized.expand(providers2)
     def testHosterImplementsInterface(self, hoster):
