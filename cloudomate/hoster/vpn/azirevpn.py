# -*- coding: utf-8 -*-
from __future__ import absolute_import
from __future__ import division
from __future__ import print_function
from __future__ import unicode_literals

import datetime
import sys
from builtins import round

import requests
from forex_python.converter import CurrencyRates
from future import standard_library

from cloudomate.gateway.bitpay import BitPay
from cloudomate.hoster.vpn.vpn_hoster import VpnHoster, VpnOption, VpnStatus, VpnConfiguration

standard_library.install_aliases()


class AzireVpn(VpnHoster):
<<<<<<< HEAD
    REGISTER_URL = "https://www.azirevpn.com/en/manager/auth/register"
    CONFIGURATION_URL = "https://www.azirevpn.com/cfg/openvpn/generate?os=others&country=se1&nat=0&keys=0&protocol=udp&tls=gcm&port=random"
    LOGIN_URL = "https://www.azirevpn.com/manager/auth/login"
    ORDER_URL = "https://www.azirevpn.com/manager/order"
=======
    REGISTER_URL = "https://www.azirevpn.com/manager/auth/register"
    CONFIGURATION_URL = "https://www.azirevpn.com/support/configuration/generate?os=others&country=se1&nat=0&keys=0&protocol=udp&tls=gcm&port=random"
    LOGIN_URL = "https://www.azirevpn.com/manager/auth/login"
    ORDER_URL = "https://azirevpn.com/manager/order"
>>>>>>> 090f350c
    OPTIONS_URL = "https://www.azirevpn.com"
    DASHBOARD_URL = "https://www.azirevpn.com/manager"

    '''
    Information about the Hoster
    '''

    @staticmethod
    def get_gateway():
        return BitPay

    @staticmethod
    def get_metadata():
        return "AzireVPN", "https://www.azirevpn.com/"

    @staticmethod
    def get_required_settings():
        return {"user": ["username", "password"]}

    '''
    Action methods of the Hoster that can be called
    '''

    def get_configuration(self):
        response = requests.get(self.CONFIGURATION_URL)
        ovpn = response.text
        return VpnConfiguration(self._settings.get("user", "username"),
                                self._settings.get("user", "password"), ovpn)

    @classmethod
    def get_options(cls):
        # Get string with price from the website
        browser = cls._create_browser()
        browser.open(cls.OPTIONS_URL)
<<<<<<< HEAD
        soup = browser.get_current_page().find_all('strong')
        string = str(soup)
        words = string.split()
=======
        soup = browser.get_current_page()
        # strong = soup.select_one("div.prices > ul > li:nth-of-type(2) > ul > li:nth-of-type(1) strong")
        strong = soup.select_one("section.prices > div > ul > li > div > strong")
        string = strong.get_text()
>>>>>>> 090f350c

        # Calculate the price in USD
        eur = float(words[2])
        price = round(CurrencyRates().convert("EUR", "USD", eur), 2)

        name, _ = cls.get_metadata()
        option = VpnOption(name, "OpenVPN", price, sys.maxsize, sys.maxsize)
        return [option]

    def get_status(self):
        self._login()

        # Retrieve the expiration date
        self._browser.open(self.DASHBOARD_URL)
        soup = self._browser.get_current_page()
        time = soup.select_one("div.dashboard time")
        date = time["datetime"]

        # Parse the expiration date
        date = date[0:-3] + date[-2:]  # Remove colon (:) in timezone
        expiration = datetime.datetime.strptime(date, "%Y-%m-%dT%H:%M:%S%z")

        # Determine the status
        now = datetime.datetime.now(datetime.timezone.utc)
        online = False
        if now <= expiration:
            online = True
        return VpnStatus(online, expiration)

    def purchase(self, wallet, option):
        # Prepare for the purchase on the AzireVPN website
        self._register()
        self._login()
        page = self._order()

        # Make the payment
        self.pay(wallet, self.get_gateway(), page.url)

    '''
    Hoster-specific methods that are needed to perform the actions
    '''

    def _register(self):
        self._browser.open(self.REGISTER_URL)
        form = self._browser.select_form()
        form["username"] = self._settings.get("user", "username")
        form["password"] = self._settings.get("user", "password")
        form["password_confirmation"] = self._settings.get("user", "password")
        page = self._browser.submit_selected()

        if page.url == self.REGISTER_URL:
            # An error occurred
            soup = self._browser.get_current_page()
            ul = soup.select_one("ul.alert-danger")
            print(ul.get_text())
            sys.exit(2)

        return page

    def _login(self):
        self._browser.open(self.LOGIN_URL)
        form = self._browser.select_form()
        form["username"] = self._settings.get("user", "username")
        form["password"] = self._settings.get("user", "password")
        page = self._browser.submit_selected()

        if page.url == self.LOGIN_URL:
            # An error occurred
            soup = self._browser.get_current_page()
            ul = soup.select_one("ul.alert-danger")
            print(ul.get_text())
            sys.exit(2)

        return page

    def _order(self):
        self._browser.open(self.ORDER_URL)
        form = self._browser.select_form("form#orderForm")
        form["package"] = "1"
        form["coinpayment_crypto"] = "BTC"
        form["tos"] = True
        page = self._browser.submit_selected()

        return page<|MERGE_RESOLUTION|>--- conflicted
+++ resolved
@@ -13,23 +13,17 @@
 from future import standard_library
 
 from cloudomate.gateway.bitpay import BitPay
+from cloudomate import wallet as wallet_util
 from cloudomate.hoster.vpn.vpn_hoster import VpnHoster, VpnOption, VpnStatus, VpnConfiguration
 
 standard_library.install_aliases()
 
 
 class AzireVpn(VpnHoster):
-<<<<<<< HEAD
     REGISTER_URL = "https://www.azirevpn.com/en/manager/auth/register"
     CONFIGURATION_URL = "https://www.azirevpn.com/cfg/openvpn/generate?os=others&country=se1&nat=0&keys=0&protocol=udp&tls=gcm&port=random"
     LOGIN_URL = "https://www.azirevpn.com/manager/auth/login"
     ORDER_URL = "https://www.azirevpn.com/manager/order"
-=======
-    REGISTER_URL = "https://www.azirevpn.com/manager/auth/register"
-    CONFIGURATION_URL = "https://www.azirevpn.com/support/configuration/generate?os=others&country=se1&nat=0&keys=0&protocol=udp&tls=gcm&port=random"
-    LOGIN_URL = "https://www.azirevpn.com/manager/auth/login"
-    ORDER_URL = "https://azirevpn.com/manager/order"
->>>>>>> 090f350c
     OPTIONS_URL = "https://www.azirevpn.com"
     DASHBOARD_URL = "https://www.azirevpn.com/manager"
 
@@ -64,16 +58,9 @@
         # Get string with price from the website
         browser = cls._create_browser()
         browser.open(cls.OPTIONS_URL)
-<<<<<<< HEAD
         soup = browser.get_current_page().find_all('strong')
         string = str(soup)
         words = string.split()
-=======
-        soup = browser.get_current_page()
-        # strong = soup.select_one("div.prices > ul > li:nth-of-type(2) > ul > li:nth-of-type(1) strong")
-        strong = soup.select_one("section.prices > div > ul > li > div > strong")
-        string = strong.get_text()
->>>>>>> 090f350c
 
         # Calculate the price in USD
         eur = float(words[2])
@@ -110,11 +97,25 @@
         page = self._order()
 
         # Make the payment
-        self.pay(wallet, self.get_gateway(), page.url)
+        self.pay(wallet, page.url)
 
     '''
     Hoster-specific methods that are needed to perform the actions
     '''
+
+    def pay(self, wallet, url):
+
+        self._browser.open(url)
+        soup = self._browser.get_current_page()
+        address = soup.select_one("div.transaction > input").get("value")
+        amount = float(soup.select_one("div.transaction > input:nth-of-type(2)").get("value"))
+        fee = wallet_util.get_network_fee()
+        print(('Calculated fee: %s' % fee))
+        transaction_hash = wallet.pay(address, amount, fee)
+        print('Done purchasing')
+        return transaction_hash
+
+
 
     def _register(self):
         self._browser.open(self.REGISTER_URL)
@@ -153,6 +154,7 @@
         self._browser.open(self.ORDER_URL)
         form = self._browser.select_form("form#orderForm")
         form["package"] = "1"
+        form["payment_gateway"] = "coinpayment"
         form["coinpayment_crypto"] = "BTC"
         form["tos"] = True
         page = self._browser.submit_selected()
