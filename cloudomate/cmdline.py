--- conflicted
+++ resolved
@@ -12,13 +12,10 @@
 commands = ["options", "purchase", "list"]
 providers = {
     "rockhoster": RockHoster(),
-<<<<<<< HEAD
     'pulseservers': Pulseservers(),
-=======
     "crowncloud": CrownCloud(),
     "blueangelhost": BlueAngelHost(),
     "ccihosting": CCIHosting(),
->>>>>>> 88a26059
 }
 
 
